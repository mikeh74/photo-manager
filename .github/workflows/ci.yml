--- conflicted
+++ resolved
@@ -19,11 +19,10 @@
         python-version: ["3.11", "3.12", "3.13"]
 
     steps:
-<<<<<<< HEAD
       - uses: actions/checkout@v4
 
       - name: Set up Python ${{ matrix.python-version }}
-        uses: actions/setup-python@v4
+        uses: actions/setup-python@v6
         with:
           python-version: ${{ matrix.python-version }}
 
@@ -38,7 +37,7 @@
           pip install -e ".[dev,test]"
 
       - name: Run pre-commit
-        uses: pre-commit/action@v3.0.0
+        uses: pre-commit/action@v3.0.1
         if: matrix.python-version == env.PYTHON_VERSION
 
       - name: Run tests
@@ -46,65 +45,23 @@
           pytest tests/ --cov=photo_manager --cov-report=xml --cov-report=term-missing
 
       - name: Upload coverage to Codecov
-        uses: codecov/codecov-action@v3
+        uses: codecov/codecov-action@v5
         if: matrix.python-version == env.PYTHON_VERSION
         with:
           file: ./coverage.xml
           flags: unittests
           name: codecov-umbrella
           fail_ci_if_error: false
-=======
-    - uses: actions/checkout@v4
-
-    - name: Set up Python ${{ matrix.python-version }}
-      uses: actions/setup-python@v6
-      with:
-        python-version: ${{ matrix.python-version }}
-
-    - name: Install system dependencies
-      run: |
-        sudo apt-get update
-        sudo apt-get install -y ffmpeg libmagic1
-
-    - name: Install dependencies
-      run: |
-        python -m pip install --upgrade pip
-        pip install -e ".[dev,test]"
-
-    - name: Run pre-commit
-      uses: pre-commit/action@v3.0.1
-      if: matrix.python-version == env.PYTHON_VERSION
-
-    - name: Run tests
-      run: |
-        pytest tests/ --cov=photo_manager --cov-report=xml --cov-report=term-missing
-
-    - name: Upload coverage to Codecov
-      uses: codecov/codecov-action@v5
-      if: matrix.python-version == env.PYTHON_VERSION
-      with:
-        file: ./coverage.xml
-        flags: unittests
-        name: codecov-umbrella
-        fail_ci_if_error: false
->>>>>>> f3088fd7
 
   security:
     runs-on: ubuntu-latest
     steps:
       - uses: actions/checkout@v4
 
-<<<<<<< HEAD
       - name: Set up Python
-        uses: actions/setup-python@v4
+        uses: actions/setup-python@v6
         with:
           python-version: ${{ env.PYTHON_VERSION }}
-=======
-    - name: Set up Python
-      uses: actions/setup-python@v6
-      with:
-        python-version: ${{ env.PYTHON_VERSION }}
->>>>>>> f3088fd7
 
       - name: Install dependencies
         run: |
@@ -118,23 +75,13 @@
         run: safety check --json --output safety-report.json
         continue-on-error: true
 
-<<<<<<< HEAD
       - name: Upload security reports
-        uses: actions/upload-artifact@v3
+        uses: actions/upload-artifact@v4
         with:
           name: security-reports
           path: |
             bandit-report.json
             safety-report.json
-=======
-    - name: Upload security reports
-      uses: actions/upload-artifact@v4
-      with:
-        name: security-reports
-        path: |
-          bandit-report.json
-          safety-report.json
->>>>>>> f3088fd7
 
   build:
     runs-on: ubuntu-latest
@@ -142,17 +89,10 @@
     steps:
       - uses: actions/checkout@v4
 
-<<<<<<< HEAD
       - name: Set up Python
-        uses: actions/setup-python@v4
+        uses: actions/setup-python@v6
         with:
           python-version: ${{ env.PYTHON_VERSION }}
-=======
-    - name: Set up Python
-      uses: actions/setup-python@v6
-      with:
-        python-version: ${{ env.PYTHON_VERSION }}
->>>>>>> f3088fd7
 
       - name: Install build dependencies
         run: |
@@ -165,19 +105,11 @@
       - name: Check package
         run: twine check dist/*
 
-<<<<<<< HEAD
       - name: Upload build artifacts
-        uses: actions/upload-artifact@v3
+        uses: actions/upload-artifact@v4
         with:
           name: dist
           path: dist/
-=======
-    - name: Upload build artifacts
-      uses: actions/upload-artifact@v4
-      with:
-        name: dist
-        path: dist/
->>>>>>> f3088fd7
 
   publish:
     runs-on: ubuntu-latest
@@ -187,9 +119,8 @@
     permissions:
       id-token: write
     steps:
-<<<<<<< HEAD
       - name: Download build artifacts
-        uses: actions/download-artifact@v3
+        uses: actions/download-artifact@v5
         with:
           name: dist
           path: dist/
@@ -197,16 +128,4 @@
       - name: Publish to PyPI
         uses: pypa/gh-action-pypi-publish@release/v1
         with:
-          password: ${{ secrets.PYPI_API_TOKEN }}
-=======
-    - name: Download build artifacts
-      uses: actions/download-artifact@v5
-      with:
-        name: dist
-        path: dist/
-
-    - name: Publish to PyPI
-      uses: pypa/gh-action-pypi-publish@release/v1
-      with:
-        password: ${{ secrets.PYPI_API_TOKEN }}
->>>>>>> f3088fd7
+          password: ${{ secrets.PYPI_API_TOKEN }}